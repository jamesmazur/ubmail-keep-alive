--- conflicted
+++ resolved
@@ -1,11 +1,7 @@
 on:
   workflow_dispatch:
   schedule:
-<<<<<<< HEAD
     - cron: '0 11 * * 6'
-=======
-    - cron: '0 0 * * *'  # @daily
->>>>>>> 09ba47e9
 
 jobs:
   main:
